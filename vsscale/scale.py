from __future__ import annotations

from dataclasses import dataclass
from functools import partial
from math import ceil, floor
from typing import Any, Literal

from vsaa import Eedi3, Nnedi3, SuperSampler, masked_clamp_aa
from vsexprtools import aka_expr_available, expr_func
from vskernels import Catrom, Scaler, ScalerT, SetsuCubic
from vsrgtools import box_blur, gauss_blur, contrasharpening, contrasharpening_dehalo
from vstools import (
    Matrix, MatrixT, PlanesT, Transfer, VSFunction, check_ref_clip, check_variable, core, depth,
    fallback, get_depth, get_w, inject_self, vs, expect_bits, padder, DependencyNotFoundError
)

from .gamma import gamma2linear, linear2gamma
from .helpers import GenericScaler

__all__ = [
    'DPID',
    'SSIM', 'ssim_downsample',
    'DLISR',
    'Waifu2x'
]


@dataclass
class DPID(GenericScaler):
    """@@PLACEHOLDER@@"""

    sigma: float = 0.1
    """@@PLACEHOLDER@@"""

    ref: vs.VideoNode | ScalerT | None = None
    """@@PLACEHOLDER@@"""

    planes: PlanesT = None
    """@@PLACEHOLDER@@"""

    @inject_self
    def scale(  # type: ignore[override]
        self, clip: vs.VideoNode, width: int, height: int, shift: tuple[float, float] = (0, 0), **kwargs: Any
    ) -> vs.VideoNode:
        """
        @@PLACEHOLDER@@
        """
        ref = clip

        if isinstance(self.ref, vs.VideoNode):
            check_ref_clip(clip, self.ref)  # type: ignore
            ref = self.ref  # type: ignore

        scaler = Scaler.ensure_obj(self.ref if isinstance(self.ref, Scaler) else self.scaler, self.__class__)

        if (ref.width, ref.height) != (width, height):
            ref = scaler.scale(ref, width, height)

        kwargs |= {
            'lambda_': self.sigma, 'planes': self.planes,
            'src_left': shift[1], 'src_top': shift[0]
        } | kwargs | {'read_chromaloc': True}

        return core.dpid.DpidRaw(clip, ref, **kwargs)


@dataclass
<<<<<<< HEAD
class SSIM(Scaler):
    """@@PLACEHOLDER@@"""

    smooth: float | VSFunction = ((3 ** 2 - 1) / 12) ** 0.5
    """@@PLACEHOLDER@@"""

    curve: Transfer | bool = False
    """@@PLACEHOLDER@@"""

    sigmoid: bool = False
    """@@PLACEHOLDER@@"""

    epsilon: float = 1e-6
    """@@PLACEHOLDER@@"""

    scaler: ScalerT = Catrom
    """@@PLACEHOLDER@@"""

    @inject_self
    def scale(  # type: ignore[override]
        self, clip: vs.VideoNode, width: int, height: int, shift: tuple[float, float] = (0, 0), **kwargs: Any
    ) -> vs.VideoNode:
        """
        @@PLACEHOLDER@@
        """
        kwargs |= {
            'smooth': self.smooth, 'scaler': self.scaler, 'curve': self.curve,
            'sigmoid': self.sigmoid, 'epsilon': self.epsilon
        } | kwargs | {'shift': shift}

        return ssim_downsample(clip, width, height, **kwargs)


def ssim_downsample(
    clip: vs.VideoNode, width: int | None = None, height: int = 720,
    smooth: int | float | VSFunction = ((3 ** 2 - 1) / 12) ** 0.5,
    scaler: ScalerT = Catrom,
    curve: Transfer | bool = False, sigmoid: bool = False,
    shift: tuple[float, float] = (0, 0), epsilon: float = 1e-6
) -> vs.VideoNode:
=======
class SSIM(GenericScaler):
>>>>>>> 24100045
    """
    SSIM downsampler is an image downscaling technique that aims to optimize
    for the perceptual quality of the downscaled results.

    Image downscaling is considered as an optimization problem
    where the difference between the input and output images is measured
    using famous Structural SIMilarity (SSIM) index.

    The solution is derived in closed-form, which leads to the simple, efficient implementation.
    The downscaled images retain perceptually important features and details,
    resulting in an accurate and spatio-temporally consistent representation of the high resolution input.
    """

<<<<<<< HEAD
    `Original gist <https://gist.github.com/Ichunjo/16ab1f893588aafcb096c1f35a0cfb15>`_

    :param clip:        Clip to process.
    :param width:       Output width. If None, autocalculates using height.
    :param height:      Output height (Default: 720).
    :param smooth:      Image smoothening method.
                        If you pass an int, it specifies the "radius" of the internally-used boxfilter,
                        i.e. the window has a size of (2*smooth+1)x(2*smooth+1).
                        If you pass a float, it specifies the "sigma" of gauss_blur,
                        i.e. the standard deviation of gaussian blur.
                        If you pass a function, it acts as a general smoother.
                        Default uses a gaussian blur.
    :param scaler:      Scaler object used for certain scaling operations.
                        This can also be the string name of the kernel.
    :param curve:       Perform a gamma conversion prior to scaling and after scaling.
                        This must be set for `sigmoid` to function.
                        If True it will auto-determine the curve based on the input props or resolution.
                        Can be specified with for example `curve=TransferCurve.BT709`.
    :param sigmoid:     When True, applies a sigmoidal curve after the power-like curve
                        (or before when converting from linear to gamma-corrected).
                        This helps reduce the dark halo artefacts found around sharp edges
                        caused by resizing in linear luminance.
                        This parameter only works if `gamma=True`.
    :param shift:       Shift passed to the kernel.

    :raises CustomValueError:   SSIM is passed as a scaler into itself.

    :return:            Downsampled clip.
=======
    smooth: int | float | VSFunction | None = None
    """
    Image smoothening method.
    If you pass an int, it specifies the "radius" of the internally-used boxfilter,
    i.e. the window has a size of (2*smooth+1)x(2*smooth+1).
    If you pass a float, it specifies the "sigma" of gauss_blur,
    i.e. the standard deviation of gaussian blur.
    If you pass a function, it acts as a general smoother.
    Default uses a gaussian blur.
>>>>>>> 24100045
    """

    curve: Transfer | bool | None = None
    """
    Perform a gamma conversion prior to scaling and after scaling. This must be set for `sigmoid` to function.
    If True it will auto-determine the curve based on the input props or resolution.
    Can be specified with for example `curve=TransferCurve.BT709`.
    """

    sigmoid: bool | None = None
    """When True, applies a sigmoidal curve after the power-like curve
    (or before when converting from linear to gamma-corrected).
    This helps reduce the dark halo artefacts found around sharp edges
    caused by resizing in linear luminance.
    This parameter only works if `gamma=True`.
    """

    epsilon: float = 1e-6
    """Variable used for math operations."""

    @inject_self
    def scale(  # type: ignore[override]
        self, clip: vs.VideoNode, width: int, height: int, shift: tuple[float, float] = (0, 0),
        smooth: int | float | VSFunction = ((3 ** 2 - 1) / 12) ** 0.5,
        curve: Transfer | bool = False, sigmoid: bool = False
    ) -> vs.VideoNode:
        assert check_variable(clip, self.scale)

        smooth = fallback(self.smooth, smooth)  # type: ignore
        curve = fallback(self.curve, curve)  # type: ignore
        sigmoid = fallback(self.sigmoid, sigmoid)

        if callable(smooth):
            filter_func = smooth
        elif isinstance(smooth, int):
            filter_func = partial(box_blur, radius=smooth)
        elif isinstance(smooth, float):
            filter_func = partial(gauss_blur, sigma=smooth)

        if curve is True:
            try:
                curve = Transfer.from_video(clip, True)
            except ValueError:
                curve = Transfer.from_matrix(Matrix.from_video(clip))

        bits, clip = get_depth(clip), depth(clip, 32)

        if curve:
            clip = gamma2linear(clip, curve, sigmoid=sigmoid, epsilon=self.epsilon)

        l1 = self._scaler.scale(clip, width, height, shift)

        l1_sq, c_sq = [expr_func(x, 'x dup *') for x in (l1, clip)]

        l2 = self._scaler.scale(c_sq, width, height, shift)

        m, sl_m_square, sh_m_square = [filter_func(x) for x in (l1, l1_sq, l2)]

        if aka_expr_available:
            merge_expr = f'z dup * SQ! x SQ@ - SQD! SQD@ {self.epsilon} < 0 y SQ@ - SQD@ / sqrt ?'
        else:
            merge_expr = f'x z dup * - {self.epsilon} < 0 y z dup * - x z dup * - / sqrt ?'

        r = expr_func([sl_m_square, sh_m_square, m], merge_expr)
        t = expr_func([r, m], 'x y *')
        d = expr_func([filter_func(m), filter_func(r), l1, filter_func(t)], 'x y z * + a -')

        if curve:
            d = linear2gamma(d, curve, sigmoid=sigmoid)

        return depth(d, bits)


def ssim_downsample(
    clip: vs.VideoNode, width: int | None = None, height: int = 720,
    smooth: int | float | VSFunction = ((3 ** 2 - 1) / 12) ** 0.5,
    scaler: ScalerT = Catrom,
    curve: Transfer | bool = False, sigmoid: bool = False,
    shift: tuple[float, float] = (0, 0), epsilon: float = 1e-6
) -> vs.VideoNode:
    import warnings
    warnings.warn("ssim_downsample is deprecated! You should use SSIM directly!", DeprecationWarning)
    return SSIM(epsilon=epsilon, scaler=scaler).scale(
        clip, fallback(width, get_w(height, clip)), height, shift, smooth, curve, sigmoid
    )


@dataclass
class DLISR(GenericScaler):
    """@@PLACEHOLDER@@"""

    scaler: ScalerT = DPID(0.5, SetsuCubic)
    """@@PLACEHOLDER@@"""

    matrix: MatrixT | None = None
    """@@PLACEHOLDER@@"""

    device_id: int | None = None
    """@@PLACEHOLDER@@"""

    @inject_self
    def scale(  # type: ignore
        self, clip: vs.VideoNode, width: int, height: int, shift: tuple[float, float] = (0, 0),
        *, matrix: MatrixT | None = None, **kwargs: Any
    ) -> vs.VideoNode:
        """
        @@PLACEHOLDER@@
        """
        output = clip

        assert check_variable(clip, self.__class__)

        if width > clip.width or height > clip.width:
            if not matrix:
                matrix = Matrix.from_param(matrix or self.matrix, self.__class__) or Matrix.from_video(clip, False)

            output = self._kernel.resample(output, vs.RGBS, Matrix.RGB, matrix)
            output = output.std.Limiter()

            max_scale = max(ceil(width / clip.width), ceil(height / clip.height))

            output = output.akarin.DLISR(max_scale, self.device_id)

        return self._finish_scale(output, clip, width, height, shift, matrix)


@dataclass
class Waifu2x(GenericScaler):
    cuda: bool | Literal['trt'] = True
    opencl: bool = True
    clamper: type[SuperSampler] | SuperSampler | Literal[False] = Nnedi3
    aa: VSFunction | bool = False
    num_streams: int = 1
    fp16: bool = True
    matrix: MatrixT | None = None

    @classmethod
    def mod_padding(cls, clip: vs.VideoNode, mod: int = 4, min: int = 4) -> tuple[int, int, int, int]:
        ph, pv = (mod - (((x + min * 2) - 1) % mod + 1) for x in (clip.width, clip.height))
        left, top = floor(ph / 2), floor(pv / 2)
        return tuple(x + min for x in (left, ph - left, top, pv - top))  # type: ignore

    def __post_init__(self) -> None:
        try:
            from vsmlrt import Backend  # type: ignore
        except ModuleNotFoundError as e:
            raise DependencyNotFoundError(self.__class__, e)

        if self.cuda is True:
            self.backend = Backend.ORT_CUDA(num_streams=self.num_streams, fp16=self.fp16)
        elif self.cuda is False:
            self.backend = Backend.NCNN_VK(num_streams=self.num_streams, fp16=self.fp16)
        else:
            self.backend = Backend.TRT(num_streams=self.num_streams, fp16=self.fp16)

        if self.scaler is None:
            self.scaler = SSIM

        if self.clamper and hasattr(self.clamper, 'opencl'):
            self.clamper = self.clamper.copy(opencl=self.opencl)  # type: ignore

        self._clamper = SuperSampler.ensure_obj(self.clamper, self.__class__) if self.clamper else None

        super().__post_init__()

    @inject_self
    def scale(  # type:ignore
        self, clip: vs.VideoNode, width: int, height: int, shift: tuple[float, float] = (0, 0),
        *, matrix: MatrixT | None = None, **kwargs: Any
    ) -> vs.VideoNode:
        output = clip

        assert check_variable(clip, self.scale)

        if width > clip.width or height > clip.width:
            from vsmlrt import Waifu2x

            if clip.format.color_family is vs.YUV:
                if not matrix:
                    matrix = Matrix.from_param(matrix or self.matrix, self.__class__) or Matrix.from_video(clip, False)
                wclip = self._kernel.resample(output, vs.RGBS, Matrix.RGB, matrix)
            else:
                wclip = output

            padding = self.mod_padding(wclip)
            clip32, bits = expect_bits(wclip, 32)
            dsrgb = padder(clip32.std.Limiter(), *padding)

            if clip.format.color_family is vs.GRAY:
                dsrgb = dsrgb.std.ShufflePlanes(0, vs.RGB)

            up = Waifu2x(dsrgb, noise=-1, model=6, backend=self.backend, **kwargs)

            if clip.format.color_family is vs.GRAY:
                up = up.std.ShufflePlanes(0, vs.GRAY)

            up = up.std.Crop(*(p * 2 for p in padding)).std.Expr('x 0.5 255 / +')

            output = depth(up, bits).std.CopyFrameProps(clip32)

            if self._clamper:
                ss = self._clamper.scale(wclip, output.width, output.height)
                output = contrasharpening(output.std.Merge(ss, 3 / 4), ss)

            if self.aa:
                if self.aa is True:
                    from vsdehalo import fine_dehalo

                    eedi3 = Eedi3(0.85, 0.15, 400, 3, 10, vcheck=3, opencl=self.opencl)
                    caa = masked_clamp_aa(output, strength=8.5, strong_aa=eedi3, opencl=self.opencl)

                    fdh = fine_dehalo(
                        caa, rx=2.4, ry=2.4, brightstr=0.95, darkstr=0.25, lowsens=30,
                        highsens=80, thma=200, thmi=20, ss=1
                    )
                    output = contrasharpening_dehalo(fdh, output, level=1.0, alpha=1.5)
                elif callable(self.aa):
                    output = self.aa(output)

        return self._finish_scale(output, wclip, width, height, shift)<|MERGE_RESOLUTION|>--- conflicted
+++ resolved
@@ -65,50 +65,7 @@
 
 
 @dataclass
-<<<<<<< HEAD
-class SSIM(Scaler):
-    """@@PLACEHOLDER@@"""
-
-    smooth: float | VSFunction = ((3 ** 2 - 1) / 12) ** 0.5
-    """@@PLACEHOLDER@@"""
-
-    curve: Transfer | bool = False
-    """@@PLACEHOLDER@@"""
-
-    sigmoid: bool = False
-    """@@PLACEHOLDER@@"""
-
-    epsilon: float = 1e-6
-    """@@PLACEHOLDER@@"""
-
-    scaler: ScalerT = Catrom
-    """@@PLACEHOLDER@@"""
-
-    @inject_self
-    def scale(  # type: ignore[override]
-        self, clip: vs.VideoNode, width: int, height: int, shift: tuple[float, float] = (0, 0), **kwargs: Any
-    ) -> vs.VideoNode:
-        """
-        @@PLACEHOLDER@@
-        """
-        kwargs |= {
-            'smooth': self.smooth, 'scaler': self.scaler, 'curve': self.curve,
-            'sigmoid': self.sigmoid, 'epsilon': self.epsilon
-        } | kwargs | {'shift': shift}
-
-        return ssim_downsample(clip, width, height, **kwargs)
-
-
-def ssim_downsample(
-    clip: vs.VideoNode, width: int | None = None, height: int = 720,
-    smooth: int | float | VSFunction = ((3 ** 2 - 1) / 12) ** 0.5,
-    scaler: ScalerT = Catrom,
-    curve: Transfer | bool = False, sigmoid: bool = False,
-    shift: tuple[float, float] = (0, 0), epsilon: float = 1e-6
-) -> vs.VideoNode:
-=======
 class SSIM(GenericScaler):
->>>>>>> 24100045
     """
     SSIM downsampler is an image downscaling technique that aims to optimize
     for the perceptual quality of the downscaled results.
@@ -122,36 +79,6 @@
     resulting in an accurate and spatio-temporally consistent representation of the high resolution input.
     """
 
-<<<<<<< HEAD
-    `Original gist <https://gist.github.com/Ichunjo/16ab1f893588aafcb096c1f35a0cfb15>`_
-
-    :param clip:        Clip to process.
-    :param width:       Output width. If None, autocalculates using height.
-    :param height:      Output height (Default: 720).
-    :param smooth:      Image smoothening method.
-                        If you pass an int, it specifies the "radius" of the internally-used boxfilter,
-                        i.e. the window has a size of (2*smooth+1)x(2*smooth+1).
-                        If you pass a float, it specifies the "sigma" of gauss_blur,
-                        i.e. the standard deviation of gaussian blur.
-                        If you pass a function, it acts as a general smoother.
-                        Default uses a gaussian blur.
-    :param scaler:      Scaler object used for certain scaling operations.
-                        This can also be the string name of the kernel.
-    :param curve:       Perform a gamma conversion prior to scaling and after scaling.
-                        This must be set for `sigmoid` to function.
-                        If True it will auto-determine the curve based on the input props or resolution.
-                        Can be specified with for example `curve=TransferCurve.BT709`.
-    :param sigmoid:     When True, applies a sigmoidal curve after the power-like curve
-                        (or before when converting from linear to gamma-corrected).
-                        This helps reduce the dark halo artefacts found around sharp edges
-                        caused by resizing in linear luminance.
-                        This parameter only works if `gamma=True`.
-    :param shift:       Shift passed to the kernel.
-
-    :raises CustomValueError:   SSIM is passed as a scaler into itself.
-
-    :return:            Downsampled clip.
-=======
     smooth: int | float | VSFunction | None = None
     """
     Image smoothening method.
@@ -161,7 +88,6 @@
     i.e. the standard deviation of gaussian blur.
     If you pass a function, it acts as a general smoother.
     Default uses a gaussian blur.
->>>>>>> 24100045
     """
 
     curve: Transfer | bool | None = None
